
<<<<<<< HEAD
//http://lpaste.net/1227902481019699200
var pt = require('prompt');
var Crypt = require("./crypt.js");
var crypt = new Crypt();
var colors = require("colors/safe");
var fs = require('fs-extra')
var string = require('./utils/strings.js');
var bitcoin = require('bitcoinjs-lib')
var keythereum = require('keythereum');
var ICAP = require('ethereumjs-icap');
var Log = require('./log.js');
var log;

if(!global.log){
  log = new Log();
} else {
  log = global.log;
}
=======
const pt = require('prompt')
const Crypt = require('./crypt.js')
const crypt = new Crypt()
const colors = require('colors/safe')
const fs = require('fs-extra')
const string = require('./utils/strings.js')
const bitcoin = require('bitcoinjs-lib')
const keythereum = require('keythereum')
const ICAP = require('ethereumjs-icap')
const Log = require('./log.js')
const Output = require('./primitives/output')

let log = new Log();

if (!global.log) {
  log = global.log; 
} 
>>>>>>> 66cfb0f5

function generateDirectAddress () {
  return crypt.createSecPrivateKey();
}

function Account(opts) {
  var options = {
    path: "./",
    // TODO: Remove hard-coded constant - file: "accounts.json"
    file: "accounts.json"
  }
<<<<<<< HEAD

  if(opts != undefined) {
    Object.keys(opts).map(function(k){
      this[k] = opts[k];
    });

=======
  if (opts !== undefined && opts.constructor === Object) {
    Object.keys(opts).map(function (k) {
      this[k] = opts[k]
    })
>>>>>>> 66cfb0f5
  } else {
    Object.keys(options).map(function(k){
      this[k] = options[k];
    });
  }
}

Account.prototype = {
  createColliderBase: function(cb) {
    var self = this;
    self.createAddress(cb);
  },

  unlockColliderBase: function(cb) {
    var self = this;
    var identity = self.path+"/identity.json";
    self.unlockAccount(identity.base.publicKey, cb);
  },

  unlockAccount: function(publicKey, cb, colliderBase){
    var self = this;
  },

  createAddress: function(cb) {
    var self = this;

    pt.message = colors.green("BlockCollider");
    pt.delimiter = colors.grey(":");
    pt.start();

    pt.get([{

      properties: {
        password: {
          description: 'Password to secure collider base on disk',
          delimiter: colors.grey(">"),
          hidden: true,
          required: true,
          conform: function (value) {
            if(value != undefined && value.length > 3 && value != "password" && value != "pass") {
              return true;
            }
          }
        }
      },
    }
    ], function (err, result) {

      pt.get([{
        properties: {
          hideKey: {
            description: ' Print and save your private key? (WARNING: less secure)',
            type: "boolean",
            delimiter: colors.grey(">"),
            default: false,
            required: true
          }
        },
      }
      ], function (err, hidePrivateKey) {

        pt.stop();
        if(err) {
          cb(err);
        } else {
          log.info("generating keys");

          var params = { keyBytes: 32, ivBytes: 16 };
          var options = {
            kdf: "pbkdf2",
            cipher: "aes-128-ctr",
            kdfparams: {
              c: 262144,
              dklen: 32,
              prf: "hmac-sha256"
            }
          };

          keythereum.create(params, function (dk) {
            dk.privateKey = generateDirectAddress();
            keythereum.dump(result.password, dk.privateKey, dk.salt, dk.iv, options, function (keyObject) {

              // Bitcoin
              //var privateKey = crypt.createSecPrivateKey();

              var privateKey = dk.privateKey;
              var publicKey = crypt.createSecPublicKey(privateKey);
              var publicKeyHash = bitcoin.crypto.hash160(new Buffer(publicKey, "hex"));
              var addr = bitcoin.address.toBase58Check(publicKeyHash, bitcoin.networks.bitcoin.pubKeyHash)

              try {

                var account = {
                  publicKey: publicKey.toString("hex"),
                  address: ICAP.fromAddress("0x"+keyObject.address),
                  longAddress: "0x"+keyObject.address,
                  shortAddress: addr,
                  ePrivateKey: crypt.encrypt(privateKey, result.password),
                  networkSig: crypt.signSec(string.blake2bl(self.networkKey), privateKey)
                }

                fs.ensureDir(global.path+"/keypairs", function(err){

                  if(err) { cb(err); } else {

                    fs.writeFile(global.path+"/keypairs/"+account.address+".json", JSON.stringify(keyObject), "utf8", function(err){

                      if(err) { cb(err); } else {

                        if(hidePrivateKey.hideKey == false){
                          console.log("Private Key: "+privateKey);
                          global.privateKey = privateKey;
                        }

                        cb(null, account);
                      }
                    });
                  }
                });


              } catch(err) {
                log.error("unable to create keys rerunning");
                self.createAccount(cb);
              }
            });
          });
        }
      });

    });

  },

  storeAccount: function(obj, cb) {
    var self = this;
    fs.pathExists(file, (err, exists) => {

      if(err) {
        cb(err);
      } else {
        var accounts= {}
        var file = self.path+"/"+self.file;

        if(exists == true) {
          accounts = require(file);
        }

        accounts[obj.publicKey] = obj;

        fs.writeFile(file, JSON.stringify(accounts), "utf8", function(err, s){

          if(err) { cb(err); } else {
            cb(null, obj);
          }
        });
      }
    });
  },

  createAccount: function(cb) {
    var self = this;
    self.createAddress(function(err, account){
      if(err) { cb(err); } else {
        self.storeAccount(account, cb);
      }
    });
  },

  importAccount: function(){
  },

  getAccounts: function() {
  },

  removeAccount: function() {
  }
}

module.exports = Account;
<|MERGE_RESOLUTION|>--- conflicted
+++ resolved
@@ -1,24 +1,4 @@
 
-<<<<<<< HEAD
-//http://lpaste.net/1227902481019699200
-var pt = require('prompt');
-var Crypt = require("./crypt.js");
-var crypt = new Crypt();
-var colors = require("colors/safe");
-var fs = require('fs-extra')
-var string = require('./utils/strings.js');
-var bitcoin = require('bitcoinjs-lib')
-var keythereum = require('keythereum');
-var ICAP = require('ethereumjs-icap');
-var Log = require('./log.js');
-var log;
-
-if(!global.log){
-  log = new Log();
-} else {
-  log = global.log;
-}
-=======
 const pt = require('prompt')
 const Crypt = require('./crypt.js')
 const crypt = new Crypt()
@@ -36,208 +16,236 @@
 if (!global.log) {
   log = global.log; 
 } 
->>>>>>> 66cfb0f5
 
 function generateDirectAddress () {
-  return crypt.createSecPrivateKey();
+  return crypt.createSecPrivateKey()
 }
 
-function Account(opts) {
+function Account (opts) {
   var options = {
-    path: "./",
-    // TODO: Remove hard-coded constant - file: "accounts.json"
-    file: "accounts.json"
+    path: './',
+    file: 'accounts.json'
   }
-<<<<<<< HEAD
-
-  if(opts != undefined) {
-    Object.keys(opts).map(function(k){
-      this[k] = opts[k];
-    });
-
-=======
   if (opts !== undefined && opts.constructor === Object) {
     Object.keys(opts).map(function (k) {
       this[k] = opts[k]
     })
->>>>>>> 66cfb0f5
   } else {
-    Object.keys(options).map(function(k){
-      this[k] = options[k];
-    });
+    Object.keys(options).map(function (k) {
+      this[k] = options[k]
+    })
   }
+  // TODO: Temporary addition
+  this.uxto = [new Output()]
 }
 
 Account.prototype = {
-  createColliderBase: function(cb) {
-    var self = this;
-    self.createAddress(cb);
-  },
-
-  unlockColliderBase: function(cb) {
-    var self = this;
-    var identity = self.path+"/identity.json";
-    self.unlockAccount(identity.base.publicKey, cb);
-  },
-
-  unlockAccount: function(publicKey, cb, colliderBase){
-    var self = this;
-  },
-
-  createAddress: function(cb) {
-    var self = this;
-
-    pt.message = colors.green("BlockCollider");
-    pt.delimiter = colors.grey(":");
-    pt.start();
-
-    pt.get([{
-
-      properties: {
-        password: {
-          description: 'Password to secure collider base on disk',
-          delimiter: colors.grey(">"),
-          hidden: true,
-          required: true,
-          conform: function (value) {
-            if(value != undefined && value.length > 3 && value != "password" && value != "pass") {
-              return true;
+  createColliderBase: function (cb) {
+    var self = this
+    self.createAddress(cb)
+  },
+
+  unlockColliderBase: function (cb) {
+    var self = this
+    var identity = self.path + '/identity.json'
+
+    self.unlockAccount(identity.base.publicKey, cb)
+  },
+
+  unlockAccount: function (publicKey, cb, colliderBase) {},
+
+  createAddress: function (cb) {
+    var self = this
+    pt.message = colors.green('BlockCollider')
+
+    pt.delimiter = colors.grey(':')
+
+    pt.start()
+
+    pt.get(
+      [
+        {
+          properties: {
+            password: {
+              description: 'Password to secure collider base on disk',
+              delimiter: colors.grey('>'),
+              hidden: true,
+              required: true,
+              conform: function (value) {
+                if (
+                  value !== undefined &&
+                  value.length > 3 &&
+                  value !== 'password' &&
+                  value !== 'pass'
+                ) {
+                  return true
+                }
+              }
             }
           }
         }
-      },
-    }
-    ], function (err, result) {
-
-      pt.get([{
-        properties: {
-          hideKey: {
-            description: ' Print and save your private key? (WARNING: less secure)',
-            type: "boolean",
-            delimiter: colors.grey(">"),
-            default: false,
-            required: true
+      ],
+      function (err, result) {
+        if (err) {
+          console.trace(err)
+        }
+
+        pt.get(
+          [
+            {
+              properties: {
+                hideKey: {
+                  description:
+                    ' Print and save your private key? (WARNING: less secure)',
+                  type: 'boolean',
+                  delimiter: colors.grey('>'),
+                  default: false,
+                  required: true
+                }
+              }
+            }
+          ],
+          function (err, hidePrivateKey) {
+            pt.stop()
+
+            if (err) {
+              cb(err)
+            } else {
+              log.info('generating keys')
+
+              var params = {
+                keyBytes: 32,
+                ivBytes: 16
+              }
+
+              var options = {
+                kdf: 'pbkdf2',
+                cipher: 'aes-128-ctr',
+                kdfparams: {
+                  c: 262144,
+                  dklen: 32,
+                  prf: 'hmac-sha256'
+                }
+              }
+
+              keythereum.create(params, function (dk) {
+                dk.privateKey = generateDirectAddress()
+
+                keythereum.dump(
+                  result.password,
+                  dk.privateKey,
+                  dk.salt,
+                  dk.iv,
+                  options,
+                  function (keyObject) {
+                    var privateKey = dk.privateKey
+                    var publicKey = crypt.createSecPublicKey(privateKey)
+                    var publicKeyHash = bitcoin.crypto.hash160(
+                      new Buffer(publicKey, 'hex')
+                    )
+                    var addr = bitcoin.address.toBase58Check(
+                      publicKeyHash,
+                      bitcoin.networks.bitcoin.pubKeyHash
+                    )
+
+                    try {
+                      var account = {
+                        publicKey: publicKey.toString('hex'),
+                        address: ICAP.fromAddress('0x' + keyObject.address),
+                        longAddress: '0x' + keyObject.address,
+                        shortAddress: addr,
+                        ePrivateKey: crypt.encrypt(privateKey, result.password),
+                        networkSig: crypt.signSec(
+                          string.blake2bl(self.networkKey),
+                          privateKey
+                        )
+                      }
+
+                      fs.ensureDir(global.path + '/keypairs', function (err) {
+                        if (err) {
+                          cb(err)
+                        } else {
+                          fs.writeFile(
+                            global.path +
+                              '/keypairs/' +
+                              account.address +
+                              '.json',
+                            JSON.stringify(keyObject),
+                            'utf8',
+                            function (err) {
+                              if (err) {
+                                cb(err)
+                              } else {
+                                if (hidePrivateKey.hideKey == false) {
+                                  console.log('Private Key: ' + privateKey)
+                                  global.privateKey = privateKey
+                                }
+
+                                cb(null, account)
+                              }
+                            }
+                          )
+                        }
+                      })
+                    } catch (err) {
+                      log.error('unable to create keys rerunning')
+
+                      self.createAccount(cb)
+                    }
+                  }
+                )
+              })
+            }
           }
-        },
+        )
       }
-      ], function (err, hidePrivateKey) {
-
-        pt.stop();
-        if(err) {
-          cb(err);
-        } else {
-          log.info("generating keys");
-
-          var params = { keyBytes: 32, ivBytes: 16 };
-          var options = {
-            kdf: "pbkdf2",
-            cipher: "aes-128-ctr",
-            kdfparams: {
-              c: 262144,
-              dklen: 32,
-              prf: "hmac-sha256"
-            }
-          };
-
-          keythereum.create(params, function (dk) {
-            dk.privateKey = generateDirectAddress();
-            keythereum.dump(result.password, dk.privateKey, dk.salt, dk.iv, options, function (keyObject) {
-
-              // Bitcoin
-              //var privateKey = crypt.createSecPrivateKey();
-
-              var privateKey = dk.privateKey;
-              var publicKey = crypt.createSecPublicKey(privateKey);
-              var publicKeyHash = bitcoin.crypto.hash160(new Buffer(publicKey, "hex"));
-              var addr = bitcoin.address.toBase58Check(publicKeyHash, bitcoin.networks.bitcoin.pubKeyHash)
-
-              try {
-
-                var account = {
-                  publicKey: publicKey.toString("hex"),
-                  address: ICAP.fromAddress("0x"+keyObject.address),
-                  longAddress: "0x"+keyObject.address,
-                  shortAddress: addr,
-                  ePrivateKey: crypt.encrypt(privateKey, result.password),
-                  networkSig: crypt.signSec(string.blake2bl(self.networkKey), privateKey)
-                }
-
-                fs.ensureDir(global.path+"/keypairs", function(err){
-
-                  if(err) { cb(err); } else {
-
-                    fs.writeFile(global.path+"/keypairs/"+account.address+".json", JSON.stringify(keyObject), "utf8", function(err){
-
-                      if(err) { cb(err); } else {
-
-                        if(hidePrivateKey.hideKey == false){
-                          console.log("Private Key: "+privateKey);
-                          global.privateKey = privateKey;
-                        }
-
-                        cb(null, account);
-                      }
-                    });
-                  }
-                });
-
-
-              } catch(err) {
-                log.error("unable to create keys rerunning");
-                self.createAccount(cb);
-              }
-            });
-          });
+    )
+  },
+
+  storeAccount: function (obj, cb) {
+    var self = this
+
+    fs.pathExists(file, (err, exists) => {
+      if (err) {
+        cb(err)
+      } else {
+        var accounts = {}
+        var file = self.path + '/' + self.file
+
+        if (exists == true) {
+          accounts = require(file)
         }
-      });
-
-    });
-
-  },
-
-  storeAccount: function(obj, cb) {
-    var self = this;
-    fs.pathExists(file, (err, exists) => {
-
-      if(err) {
-        cb(err);
+
+        accounts[obj.publicKey] = obj
+
+        fs.writeFile(file, JSON.stringify(accounts), 'utf8', function (err, s) {
+          if (err) {
+            cb(err)
+          } else {
+            cb(null, obj)
+          }
+        })
+      }
+    })
+  },
+
+  createAccount: function (cb) {
+    var self = this
+
+    self.createAddress(function (err, account) {
+      if (err) {
+        cb(err)
       } else {
-        var accounts= {}
-        var file = self.path+"/"+self.file;
-
-        if(exists == true) {
-          accounts = require(file);
-        }
-
-        accounts[obj.publicKey] = obj;
-
-        fs.writeFile(file, JSON.stringify(accounts), "utf8", function(err, s){
-
-          if(err) { cb(err); } else {
-            cb(null, obj);
-          }
-        });
+        self.storeAccount(account, cb)
       }
-    });
-  },
-
-  createAccount: function(cb) {
-    var self = this;
-    self.createAddress(function(err, account){
-      if(err) { cb(err); } else {
-        self.storeAccount(account, cb);
-      }
-    });
-  },
-
-  importAccount: function(){
-  },
-
-  getAccounts: function() {
-  },
-
-  removeAccount: function() {
-  }
+    })
+  },
+
+  importAccount: function () {},
+
+  getAccounts: function () {},
+
+  removeAccount: function () {}
 }
 
-module.exports = Account;
+module.exports = Account