/*
 * Copyright (c) 2017-present, Block Collider developers, All rights reserved.
 *
 * This source code is licensed under the MIT license found in the
 * LICENSE file in the root directory of this source tree.
 *
 * @flow
 */

import type { Logger } from 'winston'
import type { PubSub } from '../engine/pubsub'
import type { RocksDb } from '../persistence'
import type TxPendingPool from '../bc/txPendingPool'

const { writeFileSync } = require('fs')
const { inspect } = require('util')
const fkill = require('fkill')

const crypto = require('crypto')
const BN = require('bn.js')
const debug = require('debug')('bcnode:mining:officer')
const { max, mean, all, equals, flatten, fromPairs, last, range, values } = require('ramda')

const { prepareWork, prepareNewBlock, getUniqueBlocks } = require('./primitives')
const { getLogger } = require('../logger')
const { Block, BcBlock, BlockchainHeaders } = require('../protos/core_pb')
const { MinerRequest, MinerResponseResult } = require('../protos/miner_pb')
const { RpcClient } = require('../rpc')
const { isDebugEnabled, ensureDebugPath } = require('../debug')
const { validateRoveredSequences, isValidBlock } = require('../bc/validation')
const { getBlockchainsBlocksCount } = require('../bc/helper')
const { WorkerPool } = require('./pool')
const ts = require('../utils/time').default // ES6 default export
const { parseBoolean } = require('../utils/config')
// const { txCreateCoinbase, getMaxBlockSize, COINBASE_TX_ESTIMATE_SIZE } = require('../core/txUtils')
const { txCreateCoinbase, COINBASE_TX_ESTIMATE_SIZE } = require('../core/txUtils')

const MIN_HEALTH_NET = process.env.MIN_HEALTH_NET === 'true'
const DISABLE_IPH_TEST = parseBoolean(process.env.DISABLE_IPH_TEST)
const BC_RUST_MINER = parseBoolean(process.env.BC_RUST_MINER)

type UnfinishedBlockData = {
  lastPreviousBlock: ?BcBlock,
  block: ?Block,
  currentBlocks: ?{ [blokchain: string]: Block },
  iterations: ?number,
  timeDiff: ?number
}

const keyOrMethodToChain = (keyOrMethod: string) => keyOrMethod.replace(/^get|set/, '').replace(/List$/, '').toLowerCase()
// const chainToSet = (chain: string) => `set${chain[0].toUpperCase() + chain.slice(1)}List` // UNUSED
const chainToGet = (chain: string) => `get${chain[0].toUpperCase() + chain.slice(1)}List`

export class MiningOfficer {
  _logger: Logger
  _minerKey: string
  _pubsub: PubSub
  _persistence: RocksDb
  _timers: Object
  _timerResults: Object
  _knownRovers: string[]
  _speedResults: number[]

  _collectedBlocks: { [blockchain: string]: number }
  _canMine: bool
  _workerPool: WorkerPool
  _unfinishedBlock: ?BcBlock
  _unfinishedBlockData: ?UnfinishedBlockData
  _unfinished: Object[]
  _paused: bool
  _blockTemplates: Object[]
  _rpc: RpcClient
  _txPendingPool: TxPendingPool

  constructor (pubsub: PubSub, persistence: RocksDb, workerPool: Object, txPendingPool: TxPendingPool, opts: { minerKey: string, rovers: string[] }) {
    this._logger = getLogger(__filename)
    this._minerKey = opts.minerKey
    this._pubsub = pubsub
    this._persistence = persistence
    this._knownRovers = opts.rovers
    this._unfinished = []
    this._workerPool = workerPool

    this._speedResults = []
    this._collectedBlocks = {}
    for (let roverName of this._knownRovers) {
      this._collectedBlocks[roverName] = 0
    }
    this._canMine = false
    this._timers = {}
    this._timerResults = {}
    this._unfinishedBlockData = { block: undefined, lastPreviousBlock: undefined, currentBlocks: {}, timeDiff: undefined, iterations: undefined }
    this._paused = false
    this._blockTemplates = []

    this._rpc = new RpcClient()
    this._txPendingPool = txPendingPool
  }

  get persistence (): RocksDb {
    return this._persistence
  }

  get pubsub (): PubSub {
    return this._pubsub
  }

  get paused (): bool {
    return this._paused
  }

  set paused (paused: bool) {
    this._paused = paused
  }

  // TODO: PING
  async newRoveredBlock (rovers: string[], block: Block, blockCache: ?Block[]): Promise<number|false> {
    let iph
    debug(`DISABLE_IPH_TEST: ${DISABLE_IPH_TEST}`)
    if (DISABLE_IPH_TEST === false) {
      iph = await this._persistence.get('bc.sync.initialpeerheader')
    } else {
      // allows mining to continue by force passing the IPH test
      this._logger.warn('SECURITY ALERT: IPH test is has been overridden by DISABLE_IPH_TEST')
      iph = 'complete'
    }

    this._collectedBlocks[block.getBlockchain()] += 1
    this._logger.info('[] <- [] ' + 'rovered ' + block.getBlockchain() + ' block ' + block.getHeight() + ' ' + block.getHash())
    // TODO: Adjust minimum count of collected blocks needed to trigger mining
<<<<<<< HEAD
    //this._canMine = true
=======
    // this._canMine = true
>>>>>>> b98ce80b
    if (!this._canMine && all((numCollected: number) => numCollected >= 1, values(this._collectedBlocks))) {
      this._canMine = true
    }

    if (this._canMine === true && MIN_HEALTH_NET === false) {
      try {
        const quorum = await this._persistence.get('bc.dht.quorum')
        if (quorum === null) {
          this._canMine = false
          this._logger.error('quorum state is not persisted on disk')
          return Promise.reject(new Error('critical error -> restart application'))
        }
        if (parseInt(quorum, 10) < 1 && this._canMine === true) {
          this._logger.info('peer waypoint discovery in progress')
          this._canMine = false
          return Promise.resolve(false)
        }
      } catch (err) {
        this._canMine = false
        this._logger.error('quorum state is not persisted on disk')
        this._logger.error(err)
        return Promise.reject(new Error('critical error -> restart application'))
      }
    }

    // make sure the miner has at least two blocks of the depth
    if (this._canMine === true && MIN_HEALTH_NET === false) {
      try {
        const parent = await this._persistence.get('bc.block.parent')
        // DISABLED UNTIL AT
        // const latest = await this._persistence.get('bc.block.latest')
        // if (!latest || parent.getHash() !== latest.getPreviousHash()) {
        // this._logger.warn('after resync approval rovers must complete new multiverse')
        // this._canMine = false
        // return Promise.resolve(false)
        // }
        if (!parent || parent.getHeight() === '1') {
          this._logger.warn('searching for additional blocks before initiating mining process')
          this._canMine = false
        }
      } catch (err) {
        this._canMine = false
        this._logger.error('unable to assert parent block of highest block')
        return Promise.reject(new Error('crtical error -> restart application'))
      }
    }

    // Check if _canMine
    // if iph is complete or pending mining can start
    // if iph is running mining can start
    if (!this._canMine || iph === 'running') {
      const keys = Object.keys(this._collectedBlocks)
      const values = '[' + keys.reduce((all, a, i) => {
        const val = this._collectedBlocks[a]
        if (i === (keys.length - 1)) {
          all = all + a + ':' + val
        } else {
          all = all + a + ':' + val + ' '
        }
        return all
      }, '') + ']'

      const totalBlocks = keys.reduce((all, key) => {
        return all + this._collectedBlocks[key]
      }, 0)

      this._logger.info('constructing multiverse with blockchains ' + values)
      this._logger.info('multiverse depth ' + totalBlocks)
      return Promise.resolve(false)
    }

    // Check if peer is syncing
    if (this.paused) {
      this._logger.info(`mining and ledger updates disabled until initial multiverse threshold is met`)
      return Promise.resolve(false)
    }

    // Check if all rovers are enabled
    if (equals(new Set(this._knownRovers), new Set(rovers)) === false) {
      this._logger.info(`consumed blockchains manually overridden, mining services disabled, active multiverse rovers: ${JSON.stringify(rovers)}, known: ${JSON.stringify(this._knownRovers)})`)
      return Promise.resolve(false)
    }

    // $FlowFixMe
    return this.startMining(rovers, block, blockCache)
      .then((res) => {
        this._logger.info('mining cycle initiated')
        return Promise.resolve(res)
      })
      .catch((err) => {
        this._logger.error(err)
        return Promise.reject(err)
      })
  }

  stop () {
    this.stopMining()
    this._cleanUnfinishedBlock()
  }

  startTimer (name: string): void {
    this._timers[name] = Math.floor(Date.now() * 0.001)
  }

  // TODO: will have to remake, no boundaries
  stopTimer (name: string): number {
    if (this._timers[name] !== undefined) {
      const startTime = this._timers[name]
      delete this._timers[name]
      const elapsed = Math.floor(Date.now() * 0.001) - startTime
      if (this._timerResults[name] === undefined) {
        this._timerResults[name] = []
      }
      this._timerResults[name].push(elapsed)
      return elapsed
    }
    return 0
  }

  getTimerResults (name: string): ?number {
    if (this._timerResults[name] !== undefined && this._timerResults[name].length > 4) {
      return mean(this._timerResults[name])
    }
  }

  // TODO: PING
  async startMining (rovers: string[], block: Block, blockCache: ?Block[]): Promise<bool|number> {
    // get latest block from each child blockchain
    //
    // ////////////// --> runs everytime

    const lastPreviousBlock = await this.persistence.get('bc.block.latest')
    if (!lastPreviousBlock) {
      const msg = 'Could not fetch bc.block.latest'
      this._logger.warn(msg)
      throw new Error(msg)
    }

    this._logger.info(`local persisted block height: ${lastPreviousBlock.getHeight()}`)
    // [eth.block.latest,btc.block.latest,neo.block.latest...]
    const latestRoveredHeadersKeys: string[] = this._knownRovers.map(chain => `${chain}.block.latest`)
    const latestBlockHeaders = await this.persistence.getBulk(latestRoveredHeadersKeys)
    // { eth: 200303, btc:2389, neo:933 }
    const latestBlockHeadersHeights = fromPairs(latestBlockHeaders.map(header => [header.getBlockchain(), header.getHeight()]))
    this._logger.debug(`latestBlockHeadersHeights: ${inspect(latestBlockHeadersHeights)}`)

    // collider is starting up
    // if (lastPreviousBlock.getHeight() === 1 && blockCache.length > 0) {
    //  this._logger.info('rovered block indexed')
    //  blockCache.push(block)
    //  return Promise.resolve(true)
    // } else if (lastPreviousBlock.getTimestamp() + 6 > Math.floor(Date.now() * 0.001) &&
    //           blockCache.length > 0) {
    //  this._logger.info('rovered block indexed')
    //  blockCache.push(block)
    //  return Promise.resolve(true)
    /// / otherwise reset the cache
    // } else if (blockCache.length > 0) {
    //  blockCache.length = 0
    // }

    // prepare a list of keys of headers to pull from persistence
    const newBlockHeadersKeys = flatten(Object.keys(lastPreviousBlock.getBlockchainHeaders().toObject()).map(listKey => {
      this._logger.debug('assembling minimum heights for ' + listKey)
      const chain = keyOrMethodToChain(listKey)
      const lastHeaderInPreviousBlock = last(lastPreviousBlock.getBlockchainHeaders()[chainToGet(chain)]())

      let from
      let to
      if (lastPreviousBlock.getHeight() === 1) { // genesis
        // just pick the last known block for genesis
        from = latestBlockHeadersHeights[chain]// TODO check, seems correct
        to = from
      } else {
        // if (!lastHeaderInPreviousBlock) {
        //   throw new Error(`previous NRG block ${lastPreviousBlock.getHeight()} failed minimum "${chain}" state changes`)
        // }
        from = lastHeaderInPreviousBlock.getHeight() + 1
        to = latestBlockHeadersHeights[chain]
      }

      this._logger.info(`newBlockHeadersKeys, heights nrg: ${lastPreviousBlock.getHeight()}, ${chain} ln: ${from}, ${to}`)

      if (from === to) {
        return [`${chain}.block.${from}`]
      }

      if (from > to) {
        return []
      }

      if (to === undefined) {
        to = from + 1
      }

      from = max(to - 15, from)

      this._logger.info('chain: ' + chain + 'from: ' + from + ' to: ' + to)

      return [range(from, to + 1).map(height => `${chain}.block.${height}`)]
    }))

    this._logger.debug(`loading ${inspect(newBlockHeadersKeys)}`)

    // get latest known BC block
    try {
      const currentBlocks = await this.persistence.getBulk(newBlockHeadersKeys)
      if (!currentBlocks) {
        throw new Error(`Could not fetch current rovered block headers: ${newBlockHeadersKeys}`)
      }
      this._logger.info(`preparing new block`)
      const currentTimestamp = ts.nowSeconds()
      if (this._unfinishedBlock !== undefined && getBlockchainsBlocksCount(this._unfinishedBlock) >= 6) {
        this._cleanUnfinishedBlock()
      }
      // TODO: After executive branches switch this
      const maxBlockSize = 10000000 // await getMaxBlockSize(this._minerKey, this.persistence) - COINBASE_TX_ESTIMATE_SIZE
      const maxNumberOfTx = Math.floor(maxBlockSize / COINBASE_TX_ESTIMATE_SIZE)

      const candidateTxs = await this._txPendingPool.loadBestPendingTxs(maxNumberOfTx)
      let txsSizeSoFar = 0
      const txsToMine = []
      for (let tx of candidateTxs) {
        const thisTxSize = tx.serializeBinary().length
        this._logger.info(`tx size for hash: ${tx.getHash()}, size: ${thisTxSize}`)
        if (txsSizeSoFar + thisTxSize > maxBlockSize) {
          break
        }
        txsSizeSoFar += thisTxSize
        txsToMine.push(tx)
      }

      const coinbaseTx = await txCreateCoinbase(
        lastPreviousBlock.getHeight(),
        this.persistence,
        txsToMine,
        this._minerKey
      )
      const allTxs = [coinbaseTx].concat(txsToMine)

      this._logger.info(
        `Txs to mine, length: ${allTxs.length}, size: ${txsSizeSoFar + coinbaseTx.serializeBinary().length}, maxBlockSize: ${maxBlockSize}`
      )

      const [newBlock, finalTimestamp] = prepareNewBlock(
        currentTimestamp,
        lastPreviousBlock,
        currentBlocks,
        block,
        allTxs,
        this._minerKey,
        this._unfinishedBlock
      )

      const workId = lastPreviousBlock.getHeight() + '@' + crypto.randomBytes(16).toString('hex')
      const work = prepareWork(lastPreviousBlock.getHash(), newBlock.getBlockchainHeaders())
      newBlock.setTimestamp(finalTimestamp)
      this._unfinishedBlock = newBlock
      this._unfinishedBlockData = {
        lastPreviousBlock,
        currentBlocks: newBlock.getBlockchainHeaders(),
        block,
        iterations: undefined,
        timeDiff: undefined
      }

      this._unfinished.push({
        workId: workId,
        unfinishedBlock: newBlock,
        unfinishedBlockData: {
          lastPreviousBlock,
          currentBlocks: newBlock.getBlockchainHeaders(),
          block,
          iterations: undefined,
          timeDiff: undefined
        }
      })

      if (this._unfinished.length > 30) {
        this._unfinished.shift()
      }

      this.setCurrentMiningHeaders(newBlock.getBlockchainHeaders())

      // if blockchains block count === 5 we will create a block with 6 blockchain blocks (which gets bonus)
      // if it's more, do not restart mining and start with new ones
      // if (this._workerProcess) {
      //  this._logger.info(`new rovered block -> accepted`)
      //  this.stopMining()
      // }

      const update = {
        workId: workId,
        currentTimestamp,
        offset: ts.offset,
        work,
        minerKey: this._minerKey,
        merkleRoot: newBlock.getMerkleRoot(),
        newestChildBlock: block.toObject(),
        difficulty: newBlock.getDifficulty(),
        difficultyData: {
          currentTimestamp,
          lastPreviousBlock: lastPreviousBlock.serializeBinary(),
          // $FlowFixMe
          newBlockHeaders: newBlock.getBlockchainHeaders().serializeBinary()
        }
      }

      if (BC_RUST_MINER) {
        const minerRequest = new MinerRequest()
        minerRequest.setWorkId(workId)
        minerRequest.setCurrentTimestamp(currentTimestamp)
        minerRequest.setOffset(ts.offset || 1)
        minerRequest.setWork(work)
        minerRequest.setMinerKey(this._minerKey)
        minerRequest.setMerkleRoot(newBlock.getMerkleRoot())
        minerRequest.setDifficulty(newBlock.getDifficulty())
        minerRequest.setLastPreviousBlock(lastPreviousBlock)
        minerRequest.setNewBlockHeaders(newBlock.getBlockchainHeaders())

        this._rpc.miner.mine(minerRequest, (err, response) => {
          if (err) {
            this._logger.error('Native mining request failed', err)
            return
          }

          if (response.getResult() === MinerResponseResult.CANCELED) {
            this._logger.info('Mining restarted because of new work')
            return
          }

          this._logger.info('Got response from rust miner', response.toObject())

          const transformed = {
            ...response.toObject(),
            workId
          }
          this._workerPool.emitter.emit('mined', transformed)
        })
      } else {
        // this._workerPool.emitter.once('mined', (data) => {
        //  this._handleWorkerFinishedMessage(data)
        // })

        /* eslint-disable */
        try {
            await fkill('bcworker', { force: true })
        } catch(err) {
            this._logger.debug(err)
        }
        this._workerPool.updateWorkers({ type: 'work', data: update, workId: workId, newestChildBlock: block })
      }
      return Promise.resolve(true)
    } catch (err) {
      this._logger.error(err)
      this._logger.warn(`Error while getting last previous BC block, reason: ${err.message}`)
      return Promise.reject(err)
    }
  }

  /// **
  //* Manages the current most recent block template used by the miner
  //* @param blockTemplate
  //* /
  setCurrentMiningHeaders (blockTemplate: BlockchainHeaders): void {
    if (this._blockTemplates.length > 0) {
      this._blockTemplates.pop()
    }
    this._blockTemplates.push(blockTemplate)
  }

  /**
  * Accessor for block templates
  */
  getCurrentMiningHeaders (): ?BlockchainHeaders {
    if (this._blockTemplates.length < 1) return
    return this._blockTemplates[0]
  }

  stopMining (pool: ?Object): Promise<boolean> {
    debug('stop mining')

    if(pool !== undefined) {
      pool.updateWorkers({ type: 'reset' })
    } else {
      this._workerPool.updateWorkers({ type: 'reset' })
    }
    try {
      return fkill('bcworker', { force: true })
    } catch (err) {
      this._logger.debug(err)
    }
    return Promise.resolve(true)

  }

  /*
   * Alias for validation module
   */
  validateRoveredSequences (blocks: BcBlock[]): boolean {
    return validateRoveredSequences(blocks)
  }

  /*
   * Restarts the miner by merging any unused rover blocks into a new block
   */
  async rebaseMiner (): Promise<bool|number> {
    // if (this._canMine !== true) return Promise.resolve(false)

    this._logger.info('rebase miner request')
    try {
      const stopped = this.stopMining()
      this._logger.info(`miner rebased, result: ${inspect(stopped)}`)
      const latestRoveredHeadersKeys: string[] = this._knownRovers.map(chain => `${chain}.block.latest`)
      this._logger.info(latestRoveredHeadersKeys)
      const currentRoveredBlocks = await this.persistence.getBulk(latestRoveredHeadersKeys)
      const lastPreviousBlock = await this.persistence.get('bc.block.latest')
      const previousHeaders = lastPreviousBlock.getBlockchainHeaders()
      this._logger.info(currentRoveredBlocks)
      if (lastPreviousBlock === null) {
        return Promise.resolve(false)
      }
      if (currentRoveredBlocks !== null && currentRoveredBlocks.length > 0) {
        const perc = (currentRoveredBlocks.length / Object.keys(previousHeaders.toObject()).length) * 100
        this._logger.info('multiverse sync state: ' + perc + '%')
      }
      if (currentRoveredBlocks.length !== Object.keys(previousHeaders.toObject()).length) {
        return Promise.resolve(false)
      }
      const uniqueBlocks = getUniqueBlocks(previousHeaders, currentRoveredBlocks).sort((a, b) => {
        if (a.getHeight() > b.getHeight()) {
          return -1
        }
        if (a.getHeight() < b.getHeight()) {
          return 1
        }
        return 0
      })

      this._logger.info('stale branch blocks: ' + uniqueBlocks.length)

      if (uniqueBlocks.length < 1) {
        this._logger.info(uniqueBlocks.length + ' state changes ')
        return Promise.resolve(false)
      }
      return this.startMining(this._knownRovers, uniqueBlocks.shift())
    } catch (err) {
      return Promise.reject(err)
    }
  }

  restartMining (): boolean {
    debug('Restarting mining', this._knownRovers)

    // this.stopMining()
    // if (this._rawBlock.length > 0) {
    //  return this.startMining(this._knownRovers, this._rawBlock.pop())
    //    .then(res => {
    //      return Promise.resolve(!res)
    //    })
    // } else {

    // return Promise.resolve(true)
    // }

    return this.stopMining()
  }

  _handleWorkerFinishedMessage (solution: { distance: string, nonce: string, difficulty: string, timestamp: number, iterations: number, timeDiff: number, workId: string }) {
    let unfinishedBlock = this._unfinishedBlock
    let unfinishedBlockData = this._unfinishedBlockData
    let workId = solution.workId

    this._logger.debug('loading work id ' + workId + ' from imperforate blocks ' + this._unfinished.length)
    /* eslint-disable */
    //if (!unfinishedBlock || unfinishedBlock.workId !== workId) {

      if(workId !== undefined) {
        const candidates = this._unfinished.filter((b) => {
            //this._logger.info(JSON.stringify(b, null, 2) + ' ------------>>> ')
            if(b.workId === workId) {
              return b
            }
        })
        this._logger.debug('loaded work id: ' + workId + ' candidates ' + candidates.length)
        if(candidates.length > 0){
          const unfinishedBlockObject = candidates.shift()
          unfinishedBlock = unfinishedBlockObject.unfinishedBlock
          unfinishedBlockData = unfinishedBlockObject.unfinishedBlockData

          const remainingUnfinished = this._unfinished.filter((b) => {
              if(b.workId !== workId) {
                return b
              }
          })

          this._unfinished = remainingUnfinished

        } else {
          // this._logger.warn('There is not an unfinished block to use solution for')
          return
        }
      }
    //}

    const { nonce, distance, timestamp, difficulty, iterations, timeDiff } = solution

    this._logger.info(' nonce: ' + nonce)
    this._logger.info(' distance: ' + distance)
    this._logger.info(' timestamp: ' + timestamp)
    this._logger.info(' difficulty: ' + difficulty)
    this._logger.info(' iterations: ' + iterations)
    this._logger.info(' timeDiff: ' + timeDiff)
    this._logger.info(`The calculated block difficulty was ${unfinishedBlock.getDifficulty()}, actual mining difficulty was ${difficulty}`)

    const chainWeight = unfinishedBlock.getDistance()

    unfinishedBlock.setNonce(nonce)
    unfinishedBlock.setDistance(distance)
    // this is likely the problem
    unfinishedBlock.setTotalDistance(new BN(unfinishedBlock.getTotalDistance()).add(new BN(chainWeight)).add(new BN(unfinishedBlock.getDifficulty())).toString())
    unfinishedBlock.setTimestamp(timestamp)

    this._logger.info('total distance with unfinished block <- ' + unfinishedBlock.getTotalDistance())

    if (unfinishedBlockData) {
      unfinishedBlockData.iterations = iterations
      unfinishedBlockData.timeDiff = timeDiff
    }

    this._logger.info('about to test if block is valid')
    if (!isValidBlock(unfinishedBlock)) {
      this._logger.info(`candidate block is stale`)
      this._cleanUnfinishedBlock()
      //this._workerPool.emitter.emit('blockCacheRebase')
      return
    }

    if (unfinishedBlock !== undefined && isDebugEnabled()) {
      this._writeMiningData(unfinishedBlock, solution)
    }

    this._cleanUnfinishedBlock()
    this.pubsub.publish('miner.block.new', { unfinishedBlock, solution })

    //return this.stopMining()
  }

  _handleWorkerError (error: Error): Promise<boolean> {
    this._logger.error(error)
    this._logger.warn(`mining worker process errored, reason: ${error.message}`)
    this._cleanUnfinishedBlock()

    //return this.stopMining()
  }

  _handleWorkerExit (code: number, signal: string) {
      //this.stopMining()
      this._logger.info('miner pending new work')

      if (code === 0 || code === null) { // 0 means worker exited on it's own correctly, null that is was terminated from engine
        this._logger.info(`mining worker finished its work (code: ${code})`)
      } else {
        this._logger.warn(`mining worker process exited with code ${code}, signal ${signal}`)
        this._cleanUnfinishedBlock()
      }
  }

  _cleanUnfinishedBlock () {
    debug('cleaning unfinished block')
    this._unfinishedBlock = undefined
    this._unfinishedBlockData = undefined
  }

  _writeMiningData (newBlock: BcBlock, solution: { iterations: number, timeDiff: number }) {
    // block_height, block_difficulty, block_distance, block_total_distance, block_timestamp, iterations_count, mining_duration_ms, btc_confirmation_count, btc_current_timestamp, eth_confirmation_count, eth_current_timestamp, lsk_confirmation_count, lsk_current_timestamp, neo_confirmation_count, neo_current_timestamp, wav_confirmation_count, wav_current_timestamp
    const row = [
      newBlock.getHeight(), newBlock.getDifficulty(), newBlock.getDistance(), newBlock.getTotalDistance(), newBlock.getTimestamp(), solution.iterations, solution.timeDiff
    ]

    this._knownRovers.forEach(roverName => {
      if (this._unfinishedBlockData && this._unfinishedBlockData.currentBlocks) {
        const methodNameGet = `get${roverName[0].toUpperCase() + roverName.slice(1)}List` // e.g. getBtcList
        // $FlowFixMe - flow does not now about methods of protobuf message instances
        const blocks = this._unfinishedBlockData.currentBlocks[methodNameGet]()
        row.push(blocks.map(block => block.getBlockchainConfirmationsInParentCount()).join('|'))
        row.push(blocks.map(block => block.getTimestamp() / 1000 << 0).join('|'))
      }
    })

    row.push(getBlockchainsBlocksCount(newBlock))
    const dataPath = ensureDebugPath(`bc/mining-data.csv`)
    writeFileSync(dataPath, `${row.join(',')}\r\n`, { encoding: 'utf8', flag: 'a' })
  }
}<|MERGE_RESOLUTION|>--- conflicted
+++ resolved
@@ -128,11 +128,7 @@
     this._collectedBlocks[block.getBlockchain()] += 1
     this._logger.info('[] <- [] ' + 'rovered ' + block.getBlockchain() + ' block ' + block.getHeight() + ' ' + block.getHash())
     // TODO: Adjust minimum count of collected blocks needed to trigger mining
-<<<<<<< HEAD
-    //this._canMine = true
-=======
     // this._canMine = true
->>>>>>> b98ce80b
     if (!this._canMine && all((numCollected: number) => numCollected >= 1, values(this._collectedBlocks))) {
       this._canMine = true
     }
