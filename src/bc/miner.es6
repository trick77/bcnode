/**
 * Copyright (c) 2017-present, blockcollider.org developers, All rights reserved.
 *
 * This source code is licensed under the MIT license found in the
 * LICENSE file in the root directory of this source tree.
 *
 * TODO: Fix flow issues
 * @flow
 */

/**
 *    DOCUMENT IN FOUR PARTS
 *
 *      PART 1: Difiiculty of the next block [COMPLETE]
 *
 *      PART 2: Mining a block hash [COMPLETE]
 *
 *      PART 3: Blockchain header proofs [IN PROGRESS]
 *
 *      PART 4: Create Block Collider Block Hash  [COMPLETE]
 *
 */
const similarity = require('compute-cosine-similarity')
const BN = require('bn.js')
const {
  all,
  call,
  compose,
  flip,
  fromPairs,
  invoker,
  join,
  map,
  // $FlowFixMe - missing in ramda flow-typed annotation
  partialRight,
  reduce,
  repeat,
  reverse,
  splitEvery,
  transpose,
  zip,
  zipWith
} = require('ramda')

const { blake2bl } = require('../utils/crypto')
const { Block, BcBlock, BcTransaction, ChildBlockHeader } = require('../protos/core_pb')

const MINIMUM_DIFFICULTY = new BN(11801972029393, 16)

/// /////////////////////////////////////////////////////////////////////
/// ////////////////////////
/// ////////////////////////  PART 1  - Dificulty of the next block
/// ////////////////////////
/// /////////////////////////////////////////////////////////////////////

/**
 * Determines the singularity height and difficulty
 *
 * @param calculatedDifficulty
 * @param parentBlockHeight
 * @returns a
 */
export function getExpFactorDiff (calculatedDifficulty: BN, parentBlockHeight: number): BN {
  const big1 = new BN(1, 16)
  const big2 = new BN(2, 16)
  const expDiffPeriod = new BN(66000000, 16)

  // periodCount = (parentBlockHeight + 1) / 66000000
  let periodCount = new BN(parentBlockHeight).add(big1)
  periodCount = periodCount.div(expDiffPeriod)

  // if (periodCount > 2)
  if (periodCount.gt(big2) === true) {
    // return calculatedDifficulty + (2 ^ (periodCount - 2))
    let y = periodCount.sub(big2)
    y = big2.pow(y)
    calculatedDifficulty = calculatedDifficulty.add(y)
    return calculatedDifficulty
  }
  return calculatedDifficulty
}

/**
 * FUNCTION: getDiff(t)
 *   Gets the difficulty of a given blockchain without singularity calculation
 *
 * @param currentBlockTime
 * @param previousBlockTime
 * @param previousDifficulty
 * @param minimalDiffulty
 * @param handicap
 * @returns
 */
export function getDiff (currentBlockTime: number, previousBlockTime: number, previousDifficulty: number, minimalDiffulty: number, handicap: number = 0): BN {
  // https://github.com/ethereum/EIPs/blob/master/EIPS/eip-2.md

  let bigMinimalDifficulty = new BN(minimalDiffulty, 16)

  const bigPreviousBlockTime = new BN(previousBlockTime, 16)
  const bigPreviousDifficulty = new BN(previousDifficulty, 16)
  const bigCurentBlockTime = new BN(currentBlockTime, 16)
  const bigMinus99 = new BN(-99, 16)
  const big7 = new BN(7, 16)
  const big6 = new BN(6, 16)
  const big3 = new BN(3, 16)
  const big1 = new BN(1, 16)
  const big0 = new BN(0, 16)
  const elapsedTime = bigCurentBlockTime.sub(bigPreviousBlockTime)

  // if elapsedTime !== 0
  if (elapsedTime.eq(big0) === false) {
    // minimalDiffulty = minimalDiffulty / elapsedTime
    bigMinimalDifficulty = bigMinimalDifficulty.div(elapsedTime)
  } else {
    // minimalDiffulty = 1
    bigMinimalDifficulty = big1
  }

  let x
  let y

  // x = 1 - (elapsedTime / 6) + handicap
  x = elapsedTime // Get the window of time between bigCurentBlockTime - bigPreviousBlockTime
  x = x.div(big6) // Divide this difference by the seconds (in BN)
  x = big1.sub(x) // Move X to a negative / 0 val integer
  x = x.add(new BN(handicap, 16))

  // x = (x < 99) ? - 99 : x
  if (x.lt(bigMinus99) === true) {
    x = bigMinus99
  }

  // x === 0 && elapsedTime > 7
  if (x.eq(big0) === true && elapsedTime.gt(big7) === true) {
    // x = x - 1
    x = x.sub(big1) // Move X to a negative factor
  } else if (x.gt(big0) === true) {
    // x = (x * (6 - elapsedTime)) ^ 3
    x = x.mul(big6.sub(elapsedTime)).pow(big3) // Significantly decrease difficulty for slower blocks
  }

  // Divide the previous difficulty by the minimum difficulty
  if (bigMinimalDifficulty.eq(big0)) {
    y = big1
  } else {
    y = bigPreviousDifficulty.div(bigMinimalDifficulty)
  }

  // x = (x * y) + previousDifficulty
  x = x.mul(y) // Multiple the purposed difficulty by the minimalDiffulty bound
  x = x.add(bigPreviousDifficulty) // Add the previous parents difficulty to the purposed difficulty

  // x = Math.max(x, minimumDiff)
  if (x.lt(bigMinimalDifficulty) === true) {
    x = bigMinimalDifficulty // Force minimum difficulty
  }

  return x
}

export function createMerkleRoot (list: string[], prev: ?string): string {
  if (list.length > 0) {
    if (prev !== undefined) {
      // $FlowFixMe
      prev = blake2bl(prev + list.shift())
    } else {
      prev = blake2bl(list.shift())
    }
    return createMerkleRoot(list, prev)
  }
  // $FlowFixMe
  return prev
}

/// /////////////////////////////////////////////////////////////////////
/// ////////////////////////
/// ////////////////////////  PART 2 - Mining a Block
/// ////////////////////////
/// /////////////////////////////////////////////////////////////////////

/**
 * The Blake2BL hash of the proof of a block
 */
// const blockProofs = [
//   '9b80fc5cba6238801d745ca139ec639924d27ed004c22609d6d9409f1221b8ce', // BTC
//   '781ff33f4d7d36b3f599d8125fd74ed37e2a1564ddc3f06fb22e1b0bf668a4f7', // ETH
//   'e0f0d5bc8d1fd6d98fc6d1487a2d59b5ed406940cbd33f2f5f065a2594ff4c48', // LSK
//   'ef631e3582896d9eb9c9477fb09bf8d189afd9bae8f5a577c2107fd0760b022e', // WAV
//   'e2d5d4f3536cdfa49953fb4a96aa3b4a64fd40c157f1b3c69fb84b3e1693feb0', // NEO
//   '1f591769bc88e2307d207fc4ee5d519cd3c03e365fa16bf5f63f449b46d6cdef' // EMB (Block Collider)
// ]

/**
 *  Converts characters of string into ASCII codes
 *
 * @returns {Number|Array}
 */
export function split (t: string): number[] {
  return t.split('').map(function (an) {
    return an.charCodeAt(0)
  })
}

/**
 * Converts cosine similary to cos distance
 */
export function dist (x: number[], y: number[], clbk: ?Function): number {
  let s
  if (arguments.length > 2) {
    s = similarity(x, y, clbk)
  } else {
    s = similarity(x, y)
  }
  return s !== null ? 1 - s : s
}

/**
 * Returns summed distances between two strings broken into of 8 bits
 *
 * @param {string} a
 * @param {string} b
 * @returns {number} cosine distance between two strings
 */
export function distance (a: string, b: string): number {
  const aChunks = reverse(splitEvery(32, split(a)))
  const bChunks = splitEvery(32, split(b))
  const chunks = zip(aChunks, bChunks)

  const value = chunks.reduce(function (all, [a, b]) {
    return all + dist(b, a)
  }, 0)

  // TODO this is the previous implementation - because of
  // ac.pop() we need to reverse(aChunks) to produce same number
  // is that correct or just side-effect?
  // const value = bc.reduce(function (all, bd, i) {
  //   return all + dist(bd, ac.pop())
  // }, 0)
  return Math.floor(value * 1000000000000000) // TODO: Move to safe MATH
}

/**
 * Finds the mean of the distances from a provided set of hashed header proofs
 *
 * @param {number} currentTimestamp current time reference
 * @param {string} work reference to find distance > `threshold`
 * @param {string} miner Public address to which NRG award for mining the block and transactions will be credited to
 * @param {string} merkleRoot Mekle root of the BC block being mined
 * @param {number} threshold threshold for the result to be valid
 * @param {function} difficultyCalculator function for recalculating difficulty at given timestamp
 * @returns {Object} result containing found `nonce` and `distance` where distance is > `threshold` provided as parameter
 */
// $FlowFixMe will never return anything else then a mining result
export function mine (currentTimestamp: number, work: string, miner: string, merkleRoot: string, threshold: number, difficultyCalculator: ?Function): { distance: number, nonce: string, timestamp: number, difficulty: number } {
  let difficulty = threshold
  let result
<<<<<<< HEAD
  const tsStart = Date.now()
  const maxCalculationEnd = tsStart + (10 * 1000)

  let i = 1
  // TODO: @pm check
  while (i++) {
=======
  // TODO use timeservice
  const maxCalculationEnd = Date.now() + (10 * 1000)
  let currentLoopTimestamp = currentTimestamp

  while (true) {
>>>>>>> d1381808
    if (maxCalculationEnd < Date.now()) {
      throw Error('Mining took more than 10s, ending...')
    }
    // TODO optimize not to count each single loop
    // TODO use time service
    let now = (Date.now() / 1000 << 0)
    // recalculate difficulty each second
    if (difficultyCalculator && currentLoopTimestamp < now) {
      currentLoopTimestamp = now
      difficulty = difficultyCalculator(now)
      console.log(`In timestamp: ${currentLoopTimestamp} recalculated difficulty is: ${difficulty}`)
    }
    let nonce = String(Math.random()) // random string
    let nonceHash = blake2bl(nonce)
    result = distance(work, blake2bl(miner + merkleRoot + nonceHash + currentLoopTimestamp))
    if (new BN(result, 16).gt(new BN(difficulty, 16)) === true) {
      return {
        distance: result,
<<<<<<< HEAD
        nonce: nonce,
        iterations: i,
        timeDiff: Date.now() - tsStart
=======
        nonce,
        timestamp: currentLoopTimestamp,
        difficulty
>>>>>>> d1381808
      }
    }
  }
}

/// /////////////////////////////////////////////////////////////////////
/// ////////////////////////
/// ////////////////////////  PART 3 - Blockchain Header Proofs
/// ////////////////////////
/// /////////////////////////////////////////////////////////////////////

/*
 * It will look like this:
 *
 *      function createBlockProof(blockchainFingerprint, rawBlock, callback)
 *
 * Where the fingerprint for Ethereum is "bbe5c469c469cec1f8c0b01de640df724f3d9053c23b19c6ed1bc6ee0faf5160"
 * as seen in bcnode/src/utils/templates/blockchain_fingerprints.json
 *
 */
const toHexBuffer: ((string) => Buffer) = partialRight(invoker(2, 'from'), ['hex', Buffer])
const hash: ((ChildBlockHeader|Block) => string) = invoker(0, 'getHash')
const timestamp: ((ChildBlockHeader|Block) => number) = invoker(0, 'getTimestamp')
const merkleRoot: ((ChildBlockHeader|Block) => string) = invoker(0, 'getMerkleRoot')

/**
 * Computes hash form a rovered block header as blake2bl(hash + mekleRoot)
 * @param {ChildBlockHeader|Block} block to hash
 * @return {string} hash of the block
 */
const blockHash: (ChildBlockHeader|Block => string) = compose(
  blake2bl,
  join(''),
  zipWith(call, [hash, merkleRoot]),
  flip(repeat)(2)
)

export const getChildrenBlocksHashes: ((ChildBlockHeader[]|Block[]) => string[]) = map(blockHash)

export const getChildrenRootHash = reduce((all: BN, blockHash: string) => {
  return all.xor(new BN(toHexBuffer(blockHash)))
}, new BN(0))

export function getParentShareDiff (parentDifficulty: number, childChainCount: number): BN {
  return (new BN(parentDifficulty, 16)).div(new BN(childChainCount, 16))
}

export function getMinimumDifficulty (childChainCount: number): BN {
  // Standard deviation 100M cycles divided by the number of chains
  return MINIMUM_DIFFICULTY.div(new BN(childChainCount, 16))
}

/**
 * Calculate handicap between headers of previous and latest BC block
 * If none of the chains have increased in height 4, else 0
 *
 * @param {ChildBlockHeader[]} childrenPreviousBlocks array of rovered block headers used in last-1 BC block
 * @param {ChildBlockHeader[]} childrenCurrentBlocks array of rovered block headers used in last known BC block
 * @return {number} handicap
 */
export function calculateHandicap (childrenPreviousBlocks: ChildBlockHeader[], childrenCurrentBlocks: ChildBlockHeader[]) {
  if (allChildBlocksHaveSameTimestamp(childrenPreviousBlocks, childrenCurrentBlocks)) {
    return 4
  }

  return 0
}

/**
 * Compares two arrays' of `ChildBlockHeader` timestamps and returns if some of the timestamps did change or all are the same
 *
 * @param {ChildBlockHeader[]} childrenPreviousBlocks array of rovered block headers used in last-1 BC block
 * @param {ChildBlockHeader[]} childrenCurrentBlocks array of rovered block headers used in last known BC block
 * @return {bool} `false` some of the timestamps did change or `true` all are the same
 */
function allChildBlocksHaveSameTimestamp (childrenPreviousBlocks: ChildBlockHeader[], childrenCurrentBlocks: ChildBlockHeader[]): bool {
  const tsPairs = [map(timestamp, childrenPreviousBlocks), map(timestamp, childrenCurrentBlocks)]
  return all(r => r, transpose(tsPairs).map(([previousTs, currentTs]) => previousTs === currentTs))
}

// TODO rename arguments to better describe data
export function getNewPreExpDifficulty (
  currentTimestamp: number,
  lastPreviousBlock: BcBlock,
  previousBlocks: { [blockchain: string]: BcBlock },
  minimumDiffShare: BN,
  childrenPreviousBlocks: ChildBlockHeader[],
  childrenCurrentBlocks: ChildBlockHeader[]
) {
  let handicap = calculateHandicap(childrenPreviousBlocks, childrenCurrentBlocks)

  const newDifficulty: BN = zip(childrenPreviousBlocks, childrenCurrentBlocks).reduce((sum: BN, [previousHeader, currentHeader]) => {
    // TODO @pm - basic confirmation count is 0 - we can't divide by 0 here, should we start from 1 then?
    const confirmationCount = (currentHeader.getChildBlockConfirmationsInParentCount()) ? currentHeader.getChildBlockConfirmationsInParentCount() : 1
    // previousBlocks is a BC block at height = previousBlock.getHeight() - currentHeader.getChildBlockConfirmationsInParentCount() - 1
    // (that one in which the child blockchain was changes last)
    const timeBonus = (currentHeader.getTimestamp() / 1000 << 0 - previousBlocks[currentHeader.getBlockchain()].getTimestamp()) / confirmationCount
    const childPart = getDiff(
      previousBlocks[currentHeader.getBlockchain()].getTimestamp() + timeBonus,
      previousBlocks[currentHeader.getBlockchain()].getTimestamp(),
      minimumDiffShare, // previous difficulty
      MINIMUM_DIFFICULTY, // minimal difficulty
      handicap
    )
    return sum.add(childPart)
  }, new BN(0))

  const preExpDiff = getDiff(
    currentTimestamp,
    lastPreviousBlock.getTimestamp(),
    MINIMUM_DIFFICULTY,
    newDifficulty
  ) // Calculate the final pre-singularity difficulty adjustment

  return preExpDiff
}

/**
 * Return the `work` - string to which the distance is being guessed while mining
 *
 * @param {BcBlock} previousBlock Last known previously mined BC block
 * @param {Block[]} childrenCurrentBlocks Last know rovered blocks from each chain (one of them is the one which triggered mining)
 * @return {string} a hash representing the work
 */
export function prepareWork (previousBlock: BcBlock, childrenCurrentBlocks: Block[]): string {
  const newChainRoot = getChildrenRootHash(getChildrenBlocksHashes(childrenCurrentBlocks))
  const work = blake2bl(
    newChainRoot.xor(
      new BN(
        toHexBuffer(blockHash(previousBlock))
      )
    ).toString()
  )

  return work
}

/**
 * Create a ChildBlockHeader[] for new BcBlock, before count new confirmation count for each child block.
 *
 * Assumption here is that confirmation count of all headers from previous block is taken and incrementend by one
 * except for the one which caused the new block being mine - for that case is is reset to 1
 *
 * We're starting from 1 here because it is used for dividing
 *
 * @param {BcBlock} previousBlock Last known previously mined BC block
 * @param {Block[]} currentBlocks Last know rovered blocks from each chain
 * @param {Block} newChildBlock The last rovered block - this one triggered the mining
 * @return {ChildBlockHeader[]} Headers of rovered chains with confirmations count calculated
 */
function prepareChildBlockHeadersList (previousBlock: BcBlock, currentBlocks: Block[], newChildBlock: Block): ChildBlockHeader[] {
  const newChildBlockConfirmations = fromPairs(previousBlock.getChildBlockHeadersList().map(header => {
    // TODO @pm - basic confirmation count is 0 - we can't divide by 0, should we start from 1 then?
    const confirmationCount = (header.getBlockchain() === newChildBlock.getBlockchain()) ? 1 : header.getChildBlockConfirmationsInParentCount() + 1
    return [header.getBlockchain(), confirmationCount]
  }))
  return currentBlocks.map(currentBlock => {
    const header = new ChildBlockHeader()
    header.setBlockchain(currentBlock.getBlockchain())
    header.setHash(currentBlock.getHash())
    header.setPreviousHash(currentBlock.getPreviousHash())
    header.setTimestamp(currentBlock.getTimestamp())
    header.setHeight(currentBlock.getHeight())
    header.setMerkleRoot(currentBlock.getMerkleRoot())
    header.setChildBlockConfirmationsInParentCount(newChildBlockConfirmations[currentBlock.getBlockchain()])
    return header
  })
}

/**
 * Used for preparing yet non existant BC block protobuf structure. Use before mining starts.
 *
 * - calculates block difficulty (from previous BC block difficulty and height, rovered chains count, and data in child chains headers) and stores it to structure
 * - stores headers of child chains (those being rovered)
 * - calculates new merkle root, hash and stores it to structure
 * - calculates new block height (previous + 1) and stores it to structure
 *
 * @param {number} currentTimestamp current timestamp reference
 * @param {BcBlock} lastPreviousBlock Last known previously mined BC block
 * @param {Object} previousBlocks previous BC block where corresponding blockchain was changed last
 * @param {Block[]} childrenCurrentBlocks Last know rovered blocks from each chain
 * @param {Block} blockWhichTriggeredMining The last rovered block - this one triggered the mining
 * @param {BcTransaction[]} newTransactions Transactions which will be added to newly mined block
 * @param {string} minerAddress Public addres to which NRG award for mining the block and transactions will be credited to
 * @return {BcBlock} Prepared structure of the new BC block, does not contain `nonce` and `distance` which will be filled after successful mining of the block
 */
export function prepareNewBlock (currentTimestamp: number, lastPreviousBlock: BcBlock, previousBlocks: {[blockchain: string]: BcBlock}, childrenCurrentBlocks: Block[], blockWhichTriggeredMining: Block, newTransactions: BcTransaction[], minerAddress: string): BcBlock {
  const blockHashes = getChildrenBlocksHashes(childrenCurrentBlocks)
  const newChainRoot = getChildrenRootHash(blockHashes)

  const childBlockHeadersList = prepareChildBlockHeadersList(lastPreviousBlock, childrenCurrentBlocks, blockWhichTriggeredMining)

  const minimumDiffShare = getMinimumDifficulty(blockHashes.length)
  const preExpDiff = getNewPreExpDifficulty(
    currentTimestamp,
    lastPreviousBlock,
    previousBlocks,
    minimumDiffShare,
    lastPreviousBlock.getChildBlockHeadersList(),
    childBlockHeadersList
  )

  const oldTransactions = lastPreviousBlock.getTransactionsList()
  const newMerkleRoot = createMerkleRoot(
    blockHashes.concat(oldTransactions.concat([minerAddress, 1]))
  ) // blockchains, transactions, miner address, height

  const newBlock = new BcBlock()
  newBlock.setHash(blake2bl(lastPreviousBlock.getHash() + newMerkleRoot))
  newBlock.setHeight(lastPreviousBlock.getHeight() + 1)
  newBlock.setMiner(minerAddress)
  newBlock.setDifficulty(getExpFactorDiff(preExpDiff, lastPreviousBlock.getHeight()).toNumber())
  newBlock.setMerkleRoot(newMerkleRoot)
  newBlock.setChainRoot(blake2bl(newChainRoot.toString()))
  newBlock.setDistance(0)
  newBlock.setTxCount(0)
  newBlock.setTransactionsList(newTransactions)
  newBlock.setChildBlockchainCount(childrenCurrentBlocks.length)
  newBlock.setChildBlockHeadersList(childBlockHeadersList)

  return newBlock
}<|MERGE_RESOLUTION|>--- conflicted
+++ resolved
@@ -254,20 +254,11 @@
 export function mine (currentTimestamp: number, work: string, miner: string, merkleRoot: string, threshold: number, difficultyCalculator: ?Function): { distance: number, nonce: string, timestamp: number, difficulty: number } {
   let difficulty = threshold
   let result
-<<<<<<< HEAD
-  const tsStart = Date.now()
-  const maxCalculationEnd = tsStart + (10 * 1000)
-
-  let i = 1
-  // TODO: @pm check
-  while (i++) {
-=======
   // TODO use timeservice
   const maxCalculationEnd = Date.now() + (10 * 1000)
   let currentLoopTimestamp = currentTimestamp
 
   while (true) {
->>>>>>> d1381808
     if (maxCalculationEnd < Date.now()) {
       throw Error('Mining took more than 10s, ending...')
     }
@@ -286,15 +277,9 @@
     if (new BN(result, 16).gt(new BN(difficulty, 16)) === true) {
       return {
         distance: result,
-<<<<<<< HEAD
-        nonce: nonce,
-        iterations: i,
-        timeDiff: Date.now() - tsStart
-=======
         nonce,
         timestamp: currentLoopTimestamp,
         difficulty
->>>>>>> d1381808
       }
     }
   }
