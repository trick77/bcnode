/**
 * Copyright (c) 2017-present, blockcollider.org developers, All rights reserved.
 *
 * This source code is licensed under the MIT license found in the
 * LICENSE file in the root directory of this source tree.
 *
 * @flow
 */

const { inspect } = require('util')

const PeerInfo = require('peer-info')
const waterfall = require('async/waterfall')
const pull = require('pull-stream')
const { uniqBy, sum } = require('ramda')

const debug = require('debug')('bcnode:p2p:node')
const config = require('../../config/config')
const { getVersion } = require('../helper/version')
const logging = require('../logger')

const { BcBlock } = require('../protos/core_pb')
const { ManagedPeerBook } = require('./book')
const Bundle = require('./bundle').default
const Engine = require('../engine').default
const Signaling = require('./signaling').websocket
const { PeerManager, DATETIME_STARTED_AT } = require('./manager/manager')
const { validateBlockSequence } = require('../bc/validation')

const { PROTOCOL_PREFIX, NETWORK_ID } = require('./protocol/version')

const { PEER_QUORUM_SIZE } = require('./quorum')

export class PeerNode {
  _logger: Object // eslint-disable-line no-undef
  _engine: Engine // eslint-disable-line no-undef
  _interval: IntervalID // eslint-disable-line no-undef
  _bundle: Bundle // eslint-disable-line no-undef
  _manager: PeerManager // eslint-disable-line no-undef
  _peer: PeerInfo // eslint-disable-line no-undef

  constructor (engine: Engine) {
    this._engine = engine
    this._logger = logging.getLogger(__filename)
    this._manager = new PeerManager(this)

    if (config.p2p.stats.enabled) {
      this._interval = setInterval(() => {
        debug(`Peers count ${this.manager.peerBookConnected.getPeersCount()}`)
      }, config.p2p.stats.interval * 1000)
    }
  }

  get bundle (): Bundle {
    return this._bundle
  }

  get manager (): PeerManager {
    return this._manager
  }

  get peer (): PeerInfo {
    return this._peer
  }

  get peerBook (): ManagedPeerBook {
    return this.manager.peerBook
  }

  _pipelineStartNode () {
    debug('_pipelineStartNode')

    return [
      // Create PeerInfo for local node
      (cb: Function) => {
        this._logger.info('Generating peer info')
        PeerInfo.create(cb)
      },

      // Join p2p network
      (peerInfo: PeerInfo, cb: Function) => {
        const peerId = peerInfo.id.toB58String()
        this._logger.info(`Registering addresses for ${peerId}`)

        peerInfo.multiaddrs.add(Signaling.getAddress(peerInfo))
        peerInfo.multiaddrs.add(`/ip4/0.0.0.0/tcp/0/ipfs/${peerId}`)

        peerInfo.meta = {
          p2p: {
            networkId: NETWORK_ID
          },
          ts: {
            connectedAt: DATETIME_STARTED_AT,
            startedAt: DATETIME_STARTED_AT
          },
          version: {
            protocol: PROTOCOL_PREFIX,
            ...getVersion()
          }
        }
        this._peer = peerInfo

        cb(null, peerInfo)
      },

      // Create node
      (peerInfo: PeerInfo, cb: Function) => {
        this._logger.info('Creating P2P node')
        const opts = {
          signaling: Signaling.initialize(peerInfo),
          relay: false
        }
        this._bundle = new Bundle(peerInfo, this.peerBook, opts)

        cb(null, this._bundle)
      },

      // Start node
      (bundle: Object, cb: Function) => {
        this._logger.info('Starting P2P node')

        bundle.start((err) => {
          cb(err, bundle)
        })
      },

      // Register event handlers
      (bundle: Object, cb: Function) => {
        this._logger.info('Registering event handlers')

        this.bundle.on('peer:discovery', (peer) => {
          return this.manager.onPeerDiscovery(peer)
        })

        this.bundle.on('peer:connect', (peer) => {
          return this.manager.onPeerConnect(peer)
        })

        this.bundle.on('peer:disconnect', (peer) => {
          return this.manager.onPeerDisconnect(peer)
        })

        cb(null)
      },

      // Register protocols
      (cb: Function) => {
        this._logger.info('Registering protocols')
        this.manager.registerProtocols(this.bundle)
        cb(null)
      }
    ]
  }

  start () {
    waterfall(this._pipelineStartNode(), (err) => {
      if (err) {
        this._logger.error(err)
        throw err
      }

      this._logger.info('P2P node started')
    })

    return true
  }

  broadcastNewBlock (block: BcBlock) {
    this._logger.debug(`Broadcasting msg to peers, ${inspect(block.toObject())}`)

    const url = `${PROTOCOL_PREFIX}/newblock`
    this.peerBook.getAllArray().map(peer => {
      this._logger.debug(`Sending to peer ${peer}`)
      this.bundle.dialProtocol(peer, url, (err, conn) => {
        if (err) {
          this._logger.error('Error sending message to peer', peer.id.toB58String(), err)
          return err
        }

        // TODO JSON.stringify?
        pull(pull.values([block.serializeBinary()]), conn)
      })
    })
  }

  triggerBlockSync () {
    const peerMetaverses = []

    this.peerBook.getAllArray().map(peer => {
      this.manager.createPeer(peer)
        .getMetaverse()
        .then((metaverse) => {
          debug('Got metaverse from peer', peer.id.toB58String(), metaverse)
          peerMetaverses.push(metaverse)

          if (peerMetaverses.length >= PEER_QUORUM_SIZE) {
            const candidates = peerMetaverses.map((peerMetaverse) => {
              if (peerMetaverse.length > 0 && validateBlockSequence(peerMetaverse)) {
                // TODO: Here we also use Tomas' helper +/- 6 seconds
                return peerMetaverse
              } else {
                return null
              }
            }).filter((item) => {
              return item !== null
            }) || []

<<<<<<< HEAD
            if (candidates.length >= PEER_QUORUM_SIZE) {
              const uniqueCandidates = uniqBy((candidate) => candidate[0].hash, candidates)
=======
            if (candidates.length >= 12) {
              const uniqueCandidates = uniqBy((candidate) => candidate[0].getHash(), candidates)
>>>>>>> 19208c33
              if (uniqueCandidates.length === 1) {
                // TODO: Commit as active metaverse and begin full sync from known peers
              } else {
                const peerMetaverseByDifficultySum = uniqueCandidates
                  // accumulator, element
                  .reduce((all, peerBlocks) => {
                    const difficultySum = sum(peerBlocks.map((peerBlock) => peerBlock.getDifficulty()))

                    peerBlocks[0].difficultySum = difficultySum
                    all.push(peerBlocks[0])
                    return all
                  }, [])
                  .sort((a, b) => {
                    if (a.difficultySum > b.difficultySum) {
                      return 1
                    } else if (a.difficultySum < b.difficultySum) {
                      return -1
                    }

                    return 0
                  })

                const winner = peerMetaverseByDifficultySum[0]
                const syncCandidates = candidates.filter((candidate) => {
                  if (winner.getHash() === candidate[0].getHash()) {
                    return true
                  }

                  return false
                })
              }
            } else {
              // TODO: Wait for block
            }
          }
        })
    })
  }
}

export default PeerNode<|MERGE_RESOLUTION|>--- conflicted
+++ resolved
@@ -205,13 +205,8 @@
               return item !== null
             }) || []
 
-<<<<<<< HEAD
             if (candidates.length >= PEER_QUORUM_SIZE) {
-              const uniqueCandidates = uniqBy((candidate) => candidate[0].hash, candidates)
-=======
-            if (candidates.length >= 12) {
               const uniqueCandidates = uniqBy((candidate) => candidate[0].getHash(), candidates)
->>>>>>> 19208c33
               if (uniqueCandidates.length === 1) {
                 // TODO: Commit as active metaverse and begin full sync from known peers
               } else {
