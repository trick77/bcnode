--- conflicted
+++ resolved
@@ -4,17 +4,6 @@
   "description": "Block Collider with miners and rovers",
   "main": "dist/src/init.js",
   "scripts": {
-<<<<<<< HEAD
-    "babel": "./node_modules/babel-cli/bin/babel.js -d lib src/",
-    "build": "rimraf dist/ && babel ./ --out-dir dist/ --ignore ./node_modules,./.babelrc,./package.json,./npm-debug.log --copy-files",
-    "dist": "./node_modules/gulp/bin/gulp.js dist",
-    "eslint": "./node_modules/eslint/bin/eslint.js lib/",
-    "flow": "./node_modules/flow-bin/cli.js",
-    "outdated": "./node_modules/npm-check-updates/bin/ncu",
-    "start": "npm run build && node dist/lib/init.js",
-    "test": "./node_modules/gulp/bin/gulp.js test",
-    "watch": "./node_modules/gulp/bin/gulp.js"
-=======
     "lint:standard": "true || standard src/",
     "lint:flow": "flow",
     "transpile": "babel ./ --plugins transform-flow-strip-types --out-dir ./dist/ --ignore ./dist/,./node_modules,./.babelrc,./package.json,./npm-debug.log",
@@ -22,7 +11,6 @@
     "dist": "yarn && yarn run build && yarn test",
     "test": "jest",
     "watch": "yarn run build && yarn run transpile --watch"
->>>>>>> 0b5ea724
   },
   "repository": {
     "type": "git",
@@ -63,7 +51,6 @@
     "avon": "2.1.0",
     "base-x": "^3.0.2",
     "base58": "^1.0.1",
-    "bcoin": "^1.0.0-beta.15",
     "big.js": "^3.2.0",
     "binstring": "^0.2.1",
     "bitcoin-net": "^4.5.0",
@@ -96,7 +83,6 @@
     "gossipmonger-memory-storage": "^0.1.0",
     "gossipmonger-peer": "^0.1.0",
     "gossipmonger-tcp-transport": "^0.1.6",
-    "install": "^0.10.1",
     "kad": "^2.4.1",
     "kad-quasar": "^2.1.0",
     "keccak": "^1.3.0",
@@ -139,12 +125,18 @@
     "babel-preset-env": "^1.6.1",
     "babel-preset-es2015": "^6.24.1",
     "babel-preset-flow": "^6.23.0",
+    "eslint-config-standard": "^11.0.0-beta.0",
     "flow-bin": "^0.65.0",
+    "install": "^0.10.4",
     "jest": "22.2.2",
+    "npm": "^5.6.0",
     "npm-check-updates": "^2.14.0",
     "nyc": "^11.4.1",
     "prettier-standard": "8.0.0",
     "rimraf": "^2.6.2",
     "standard": "10.0.3"
+  },
+  "eslintConfig": {
+     "extends": "standard"
   }
 }